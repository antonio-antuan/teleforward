name: Build and deploy
permissions:
  issues: write

on:
  workflow_dispatch:
    inputs:
      image_tag:
        description: 'Image tag'
        required: true
        default: 'latest'
      deploy:
        description: 'Deploy'
        required: false
        type: boolean
        default: true
      use_registry:
        description: 'Use registry'
        required: false
        type: boolean
<<<<<<< HEAD
        default: true
=======
        default: false
>>>>>>> b8bb00df

env:
  IMAGE: ${{ vars.IMAGE_NAME }}:${{ github.event.inputs.image_tag }}
  BASE_IMAGE: ${{ vars.IMAGE_NAME }}-base:latest

jobs:
<<<<<<< HEAD
#  build-with-registry:
#    if: github.event.inputs.use_registry == 'true'
#    runs-on: ubuntu-latest
#    steps:
#      - uses: actions/checkout@v2
#      - name: build with registry
#        id: build_with_registry
#        uses: ./.github/actions/build-with-registry
#        with:
#          registry_username: ${{ secrets.DOCKERHUB_USERNAME }}
#          registry_password: ${{ secrets.DOCKERHUB_PASSWORD }}
#          image: ${{ env.IMAGE }}
#          base-image: ${{env.BASE_IMAGE}}
#
#  build-tar:
#    if: github.event.inputs.use_registry != 'true'
#    runs-on: ubuntu-latest
#    steps:
#      - uses: actions/checkout@v2
#      - name: build tar
#        id: build_tar
#        uses: ./.github/actions/build-with-tar
#        with:
#          image: ${{ env.IMAGE }}
#          dest: image.tar
#
#      - uses: actions/upload-artifact@v3.1.3
#        with:
#          name: image-tar
#          path: image.tar
=======
  build-with-registry:
    if: github.event.inputs.use_registry == 'true'
    runs-on: ubuntu-latest
    steps:
      - uses: actions/checkout@v3
      - name: build with registry
        id: build_with_registry
        uses: ./.github/actions/build-with-registry
        with:
          registry_username: ${{ secrets.REGISTRY_USERNAME }}
          registry_password: ${{ secrets.REGISTRY_PASSWORD }}
          image: ${{ env.IMAGE }}

  build-tar:
    if: github.event.inputs.use_registry != 'true'
    runs-on: ubuntu-latest
    steps:
      - uses: actions/checkout@v3
      - name: build tar
        id: build_tar
        uses: ./.github/actions/build-with-tar
        with:
          image: ${{ env.IMAGE }}
          dest: image.tar

      - uses: actions/upload-artifact@v3.1.3
        with:
          name: image-tar
          path: image.tar
>>>>>>> b8bb00df

  prepare_deploy:
#    needs: [build-with-registry, build-tar]
#    if: ${{ always() && github.event.inputs.deploy == 'true' && contains(join(needs.*.result, ','), 'success') }}
    runs-on: ubuntu-latest
    steps:
      - uses: actions/checkout@v3

      - name: update yaml
        id: update_yaml
        uses: fjogeleit/yaml-update-action@v0.13.2
        with:
          commitChange: false
          # `ACCOUNTS_JSON` should be in the format of [{"phone": "+9999999999", "file_path": "/home/me/data.md", "tddb_dir": "tddb"}]
          # `TELEGRAM_JSON` should be in the format of {"api_id": 123123, "api_hash": "hash", "tdlib_log_verbosity": 1}
          changes: |
            {
              "config.yml": {
                "telegram": ${{ secrets.TELEGRAM_JSON }},
                "accounts": ${{ secrets.ACCOUNTS_JSON }}
              }
            }

      # stop before copying docker-compose.
      - name: stop service
        id: stop_service
        uses: appleboy/ssh-action@v1.0.0
        with:
          host: ${{ secrets.SERVER_HOST }}
          username: ${{ secrets.SERVER_USERNAME }}
          key: ${{ secrets.SERVER_KEY }}
          port: ${{ secrets.SERVER_PORT }}
          # copy docker-compose from the repo
          script: |
            cd ${{ secrets.SERVER_APP_PATH }}
            [ -f docker-compose.yml ] && docker-compose stop && docker-compose rm teleforward || echo 'docker-compose.yml not found, skipping.'

      - name: copy configs
        id: copy_configs
        uses: appleboy/scp-action@v0.1.4
        with:
          host: ${{ secrets.SERVER_HOST }}
          username: ${{ secrets.SERVER_USERNAME }}
          key: ${{ secrets.SERVER_KEY }}
          port: ${{ secrets.SERVER_PORT }}
          source: "config.yml,docker-compose.yml"
          target: ${{ secrets.SERVER_APP_PATH }}

  deploy_from_registry:
    needs: [prepare_deploy]
#    needs: [build-with-registry, prepare_deploy]
    if: github.event.inputs.deploy == 'true'
    runs-on: ubuntu-latest
    steps:
      - uses: actions/checkout@v3

      - name: pull image
        id: pull_image
        uses: appleboy/ssh-action@v1.0.0
        with:
          host: ${{ secrets.SERVER_HOST }}
          username: ${{ secrets.SERVER_USERNAME }}
          key: ${{ secrets.SERVER_KEY }}
          port: ${{ secrets.SERVER_PORT }}
          script: |
<<<<<<< HEAD
=======
            export IMAGE=${{ inputs.image }}
            docker-compose pull

      - name: start
        id: start
        uses: ./.github/actions/start-app
        with:
          server-host: ${{ secrets.SERVER_HOST }}
          server-username: ${{ secrets.SERVER_USERNAME }}
          server-key: ${{ secrets.SERVER_KEY }}
          server-port: ${{ secrets.SERVER_PORT }}
          pat: ${{ secrets.PAT }}

  deploy_from_tar:
    needs: [build-tar, prepare_deploy]
    if: github.event.inputs.deploy == 'true'
    runs-on: ubuntu-latest
    steps:
      - uses: actions/checkout@v3

      - uses: actions/download-artifact@v2
        with:
          name: image-tar

      - name: copy image tar
        id: copy_image_tar
        uses: appleboy/scp-action@v0.1.4
        with:
          host: ${{ secrets.SERVER_HOST }}
          username: ${{ secrets.SERVER_USERNAME }}
          password: ${{ secrets.SERVER_KEY }}
          port: ${{ secrets.SERVER_PORT }}
          source: "image.tar"
          target: ${{ secrets.SERVER_APP_PATH }}

      - name: load image from dag
        id: load_image_from_tar
        uses: appleboy/ssh-action@v1.0.0
        with:
          host: ${{ secrets.SERVER_HOST }}
          username: ${{ secrets.SERVER_USERNAME }}
          key: ${{ secrets.SERVER_KEY }}
          port: ${{ secrets.SERVER_PORT }}
          script: |
>>>>>>> b8bb00df
            cd ${{ secrets.SERVER_APP_PATH }}
            export IMAGE=${{ env.IMAGE }}
            docker-compose pull

      - name: start
        id: start
        uses: ./.github/actions/start-app
        with:
          server-host: ${{ secrets.SERVER_HOST }}
          server-username: ${{ secrets.SERVER_USERNAME }}
          server-key: ${{ secrets.SERVER_KEY }}
          server-port: ${{ secrets.SERVER_PORT }}
#          pat: ${{ secrets.PAT }}
          image: ${{ env.IMAGE }}
          server_workdir: ${{ secrets.SERVER_APP_PATH }}

#  deploy_from_tar:
#    needs: [build-tar, prepare_deploy]
#    if: github.event.inputs.deploy == 'true'
#    runs-on: ubuntu-latest
#    steps:
#      - uses: actions/checkout@v3
#
#      - uses: actions/download-artifact@v2
#        with:
#          name: image-tar
#
#      - name: copy image tar
#        id: copy_image_tar
#        uses: appleboy/scp-action@v0.1.4
#        with:
#          host: ${{ secrets.SERVER_HOST }}
#          username: ${{ secrets.SERVER_USERNAME }}
#          password: ${{ secrets.SERVER_KEY }}
#          port: ${{ secrets.SERVER_PORT }}
#          source: "image.tar"
#          target: ${{ secrets.SERVER_APP_PATH }}
#
#      - name: load image from dag
#        id: load_image_from_tar
#        uses: appleboy/ssh-action@v1.0.0
#        with:
#          host: ${{ secrets.SERVER_HOST }}
#          username: ${{ secrets.SERVER_USERNAME }}
#          key: ${{ secrets.SERVER_KEY }}
#          port: ${{ secrets.SERVER_PORT }}
#          script: |
#            cd ${{ secrets.SERVER_APP_PATH }}
#            docker load -i image.tar
#            rm image.tar
#
#      - name: start
#        id: start
#        uses: ./.github/actions/start-app.yml
#        with:
#          server-host: ${{ secrets.SERVER_HOST }}
#          server-username: ${{ secrets.SERVER_USERNAME }}
#          server-key: ${{ secrets.SERVER_KEY }}
#          server-port: ${{ secrets.SERVER_PORT }}
#          pat: ${{ secrets.PAT }}<|MERGE_RESOLUTION|>--- conflicted
+++ resolved
@@ -18,23 +18,18 @@
         description: 'Use registry'
         required: false
         type: boolean
-<<<<<<< HEAD
         default: true
-=======
-        default: false
->>>>>>> b8bb00df
 
 env:
   IMAGE: ${{ vars.IMAGE_NAME }}:${{ github.event.inputs.image_tag }}
   BASE_IMAGE: ${{ vars.IMAGE_NAME }}-base:latest
 
 jobs:
-<<<<<<< HEAD
 #  build-with-registry:
 #    if: github.event.inputs.use_registry == 'true'
 #    runs-on: ubuntu-latest
 #    steps:
-#      - uses: actions/checkout@v2
+#      - uses: actions/checkout@v3
 #      - name: build with registry
 #        id: build_with_registry
 #        uses: ./.github/actions/build-with-registry
@@ -48,7 +43,7 @@
 #    if: github.event.inputs.use_registry != 'true'
 #    runs-on: ubuntu-latest
 #    steps:
-#      - uses: actions/checkout@v2
+#      - uses: actions/checkout@v3
 #      - name: build tar
 #        id: build_tar
 #        uses: ./.github/actions/build-with-tar
@@ -60,37 +55,6 @@
 #        with:
 #          name: image-tar
 #          path: image.tar
-=======
-  build-with-registry:
-    if: github.event.inputs.use_registry == 'true'
-    runs-on: ubuntu-latest
-    steps:
-      - uses: actions/checkout@v3
-      - name: build with registry
-        id: build_with_registry
-        uses: ./.github/actions/build-with-registry
-        with:
-          registry_username: ${{ secrets.REGISTRY_USERNAME }}
-          registry_password: ${{ secrets.REGISTRY_PASSWORD }}
-          image: ${{ env.IMAGE }}
-
-  build-tar:
-    if: github.event.inputs.use_registry != 'true'
-    runs-on: ubuntu-latest
-    steps:
-      - uses: actions/checkout@v3
-      - name: build tar
-        id: build_tar
-        uses: ./.github/actions/build-with-tar
-        with:
-          image: ${{ env.IMAGE }}
-          dest: image.tar
-
-      - uses: actions/upload-artifact@v3.1.3
-        with:
-          name: image-tar
-          path: image.tar
->>>>>>> b8bb00df
 
   prepare_deploy:
 #    needs: [build-with-registry, build-tar]
@@ -156,53 +120,6 @@
           key: ${{ secrets.SERVER_KEY }}
           port: ${{ secrets.SERVER_PORT }}
           script: |
-<<<<<<< HEAD
-=======
-            export IMAGE=${{ inputs.image }}
-            docker-compose pull
-
-      - name: start
-        id: start
-        uses: ./.github/actions/start-app
-        with:
-          server-host: ${{ secrets.SERVER_HOST }}
-          server-username: ${{ secrets.SERVER_USERNAME }}
-          server-key: ${{ secrets.SERVER_KEY }}
-          server-port: ${{ secrets.SERVER_PORT }}
-          pat: ${{ secrets.PAT }}
-
-  deploy_from_tar:
-    needs: [build-tar, prepare_deploy]
-    if: github.event.inputs.deploy == 'true'
-    runs-on: ubuntu-latest
-    steps:
-      - uses: actions/checkout@v3
-
-      - uses: actions/download-artifact@v2
-        with:
-          name: image-tar
-
-      - name: copy image tar
-        id: copy_image_tar
-        uses: appleboy/scp-action@v0.1.4
-        with:
-          host: ${{ secrets.SERVER_HOST }}
-          username: ${{ secrets.SERVER_USERNAME }}
-          password: ${{ secrets.SERVER_KEY }}
-          port: ${{ secrets.SERVER_PORT }}
-          source: "image.tar"
-          target: ${{ secrets.SERVER_APP_PATH }}
-
-      - name: load image from dag
-        id: load_image_from_tar
-        uses: appleboy/ssh-action@v1.0.0
-        with:
-          host: ${{ secrets.SERVER_HOST }}
-          username: ${{ secrets.SERVER_USERNAME }}
-          key: ${{ secrets.SERVER_KEY }}
-          port: ${{ secrets.SERVER_PORT }}
-          script: |
->>>>>>> b8bb00df
             cd ${{ secrets.SERVER_APP_PATH }}
             export IMAGE=${{ env.IMAGE }}
             docker-compose pull
@@ -226,7 +143,7 @@
 #    steps:
 #      - uses: actions/checkout@v3
 #
-#      - uses: actions/download-artifact@v2
+#      - uses: actions/download-artifact@v3
 #        with:
 #          name: image-tar
 #
